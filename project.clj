(defproject spork "0.1.7.5-SNAPSHOT"
  :description
  "A set of libraries derived from Spoon's Operations Research Kit.
   Libraries are modular and are suppoorted as stand-alone dependencies.
   This project is an uberjar that includes all of the modular bits in a single
   jar, for easier dependencies.  spork is purpose-built to be clojure-centric,
   focusing on a functional API, a default towards purity and persistent data
   structures, with alternative mutable/imperative counterparts.  The vast
   majority of spork is written in Clojure, with an intentional nod toward
   independence from external libraries, particularly Java libs.  Consequently,
   spork should provide a lightweight, clojure-based platform for the topics
   covered by the libraries.  I am currently working to eliminate legacy
   java dependencies where possible."
  :url "None Currently"
  :license {:name "Eclipse Public License"
            :url "http://www.eclipse.org/legal/epl-v10.html"}
  :dependencies [[org.clojure/clojure "1.5.1"]
                 [org.clojure.contrib/standalone "1.3.0-alpha4"]
                 [net.sf.jung/jung-api "2.0.1"]
                 [net.sf.jung/jung-graph-impl "2.0.1"]
                 [net.sf.jung/jung-algorithms "2.0.1"]
                 [net.sf.jung/jung-visualization "2.0.1"]
                 [net.sf.jung/jung-io "2.0.1"]
<<<<<<< HEAD
                 [dk.ative/docjure    "1.6.0-SNAPSHOT"]])

x
=======
                 [dk.ative/docjure    "1.6.0-SNAPSHOT"]
                 ])
>>>>>>> 669c12ab
<|MERGE_RESOLUTION|>--- conflicted
+++ resolved
@@ -21,11 +21,5 @@
                  [net.sf.jung/jung-algorithms "2.0.1"]
                  [net.sf.jung/jung-visualization "2.0.1"]
                  [net.sf.jung/jung-io "2.0.1"]
-<<<<<<< HEAD
-                 [dk.ative/docjure    "1.6.0-SNAPSHOT"]])
-
-x
-=======
                  [dk.ative/docjure    "1.6.0-SNAPSHOT"]
-                 ])
->>>>>>> 669c12ab
+                 ])